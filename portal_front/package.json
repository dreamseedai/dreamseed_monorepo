--- conflicted
+++ resolved
@@ -9,30 +9,20 @@
     "preview": "vite preview --host 0.0.0.0 --port 5172"
   },
   "dependencies": {
-<<<<<<< HEAD
-=======
     "@radix-ui/react-checkbox": "^1.3.3",
     "@radix-ui/react-select": "^2.2.6",
->>>>>>> a3ab648b
     "@radix-ui/react-slot": "^1.2.4",
     "@tiptap/suggestion": "^3.5.2",
     "class-variance-authority": "^0.7.1",
     "clsx": "^2.1.1",
-<<<<<<< HEAD
-    "i18next": "^25.6.0",
-=======
     "file-saver": "^2.0.5",
     "i18next": "^25.6.0",
     "lucide-react": "^0.553.0",
->>>>>>> a3ab648b
     "react": "^18.3.1",
     "react-dom": "^18.3.1",
     "react-i18next": "^16.2.4",
     "react-router-dom": "^7.9.3",
-<<<<<<< HEAD
-=======
     "recharts": "^3.4.1",
->>>>>>> a3ab648b
     "tailwind-merge": "^3.3.1"
   },
   "devDependencies": {
